# Copyright (c) 2013, Web Notes Technologies Pvt. Ltd.
# MIT License. See license.txt 

from __future__ import unicode_literals
import webnotes, json
from webnotes.utils import cint, now, cstr
from webnotes import _

class DocType:
	def __init__(self, doc, doclist):
		self.doc = doc
		self.doclist = doclist
		
	def autoname(self):
		"""set name as email id"""
		if self.doc.name not in ('Guest','Administrator'):
			self.doc.email = self.doc.email.strip()		
			self.doc.name = self.doc.email

	def validate(self):
		self.in_insert = self.doc.fields.get("__islocal")
		if self.doc.name not in ('Guest','Administrator'):
			self.validate_email_type(self.doc.email)
		self.validate_max_users()
		self.add_system_manager_role()

		if self.doc.fields.get('__islocal') and not self.doc.new_password:
			webnotes.msgprint("Password required while creating new doc", raise_exception=1)

	def check_enable_disable(self):
		# do not allow disabling administrator/guest
		if not cint(self.doc.enabled) and self.doc.name in ["Administrator", "Guest"]:
			webnotes.msgprint("Hey! You cannot disable user: %s" % self.doc.name,
				raise_exception=1)
				
		if not cint(self.doc.enabled):
			self.a_system_manager_should_exist()
		
		# clear sessions if disabled
		if not cint(self.doc.enabled) and getattr(webnotes, "login_manager", None):
			webnotes.local.login_manager.logout(user=self.doc.name)
		
	def validate_max_users(self):
		"""don't allow more than max users if set in conf"""
		import conf
		# check only when enabling a user
		if hasattr(conf, 'max_users') and self.doc.enabled and \
				self.doc.name not in ["Administrator", "Guest"] and \
				cstr(self.doc.user_type).strip() in ("", "System User"):
			active_users = webnotes.conn.sql("""select count(*) from tabProfile
				where ifnull(enabled, 0)=1 and docstatus<2
				and ifnull(user_type, "System User") = "System User"
				and name not in ('Administrator', 'Guest', %s)""", (self.doc.name,))[0][0]
			if active_users >= conf.max_users and conf.max_users:
				webnotes.msgprint("""
					You already have <b>%(active_users)s</b> active users, \
					which is the maximum number that you are currently allowed to add. <br /><br /> \
					So, to add more users, you can:<br /> \
					1. <b>Upgrade to the unlimited users plan</b>, or<br /> \
					2. <b>Disable one or more of your existing users and try again</b>""" \
					% {'active_users': active_users}, raise_exception=1)
						
	def add_system_manager_role(self):
		# if adding system manager, do nothing
		if not cint(self.doc.enabled) or ("System Manager" in [user_role.role for user_role in
				self.doclist.get({"parentfield": "user_roles"})]):
			return
		
		if self.doc.user_type == "System User" and not self.get_other_system_managers():
			webnotes.msgprint("""Adding System Manager Role as there must 
				be atleast one 'System Manager'.""")
			self.doclist.append({
				"doctype": "UserRole",
				"parentfield": "user_roles",
				"role": "System Manager"
			})
				
	def on_update(self):
		# owner is always name
		webnotes.conn.set(self.doc, 'owner', self.doc.name)
		self.update_new_password()
		
		self.check_enable_disable()

	def update_new_password(self):
		"""update new password if set"""
		if self.doc.new_password:
			from webnotes.auth import _update_password
			_update_password(self.doc.name, self.doc.new_password)
			
			if self.in_insert:
				webnotes.msgprint("New user created. - %s" % self.doc.name)
				if cint(self.doc.send_invite_email):
					self.send_welcome_mail(self.doc.new_password)
					webnotes.msgprint("Sent welcome mail.")
			else:
				self.password_update_mail(self.doc.new_password)
				webnotes.msgprint("New Password Emailed.")
				
			webnotes.conn.set(self.doc, 'new_password', '')
	
	def reset_password(self):
		from webnotes.utils import random_string, get_request_site_address

		key = random_string(32)
		webnotes.conn.set_value("Profile", self.doc.name, "reset_password_key", key)
		self.password_reset_mail(get_request_site_address() + "/update-password?key=" + key)
	
	def get_other_system_managers(self):
		return webnotes.conn.sql("""select distinct parent from tabUserRole user_role
			where role='System Manager' and docstatus<2
			and parent not in ('Administrator', %s) and exists 
				(select * from `tabProfile` profile 
				where profile.name=user_role.parent and enabled=1)""", (self.doc.name,))

	def get_fullname(self):
		"""get first_name space last_name"""
		return (self.doc.first_name or '') + \
			(self.doc.first_name and " " or '') + (self.doc.last_name or '')

	def password_reset_mail(self, link):
		"""reset password"""
		txt = """
## Password Reset

Dear %(first_name)s,

Please click on the following link to update your new password:

<a href="%(link)s">%(link)s</a>

Thank you,<br>
%(user_fullname)s
		"""
		self.send_login_mail("Your " + webnotes.get_config().get("app_name") + " password has been reset", 
			txt, {"link": link})
	
	def password_update_mail(self, password):
		txt = """
## Password Update Notification

Dear %(first_name)s,

Your password has been updated. Here is your new password: %(new_password)s

Thank you,<br>
%(user_fullname)s
		"""
		self.send_login_mail("Your " + webnotes.get_config().get("app_name") + " password has been reset", 
			txt, {"password": "password"})
		
		
	def send_welcome_mail(self, password):
		"""send welcome mail to user with password and login url"""
		
		txt = """
## %(company)s

Dear %(first_name)s,

A new account has been created for you, here are your details:

Login Id: %(user)s<br>
Password: %(password)s

To login to your new %(product)s account, please go to:

%(login_url)s

Thank you,<br>
%(user_fullname)s
		"""
		self.send_login_mail("Welcome to " + webnotes.get_config().get("app_name"), txt, 
			{ "password": password })

	def send_login_mail(self, subject, txt, add_args):
		"""send mail with login details"""
		import os
	
		from webnotes.utils.email_lib import sendmail_md
		from webnotes.profile import get_user_fullname
		from webnotes.utils import get_request_site_address
		
		full_name = get_user_fullname(webnotes.session['user'])
		if full_name == "Guest":
			full_name = "Administrator"
	
		args = {
			'first_name': self.doc.first_name or self.doc.last_name or "user",
			'user': self.doc.name,
			'company': webnotes.conn.get_default('company') or webnotes.get_config().get("app_name"),
			'login_url': get_request_site_address(),
			'product': webnotes.get_config().get("app_name"),
			'user_fullname': full_name
		}
		
		args.update(add_args)
		
		sender = webnotes.session.user not in ("Administrator", "Guest") and webnotes.session.user or None
		
		sendmail_md(recipients=self.doc.email, sender=sender, subject=subject, msg=txt % args)
		
	def a_system_manager_should_exist(self):
		if not self.get_other_system_managers():
			webnotes.msgprint(_("""Hey! There should remain at least one System Manager"""),
				raise_exception=True)
		
	def on_trash(self):
		if self.doc.name in ["Administrator", "Guest"]:
			webnotes.msgprint("""Hey! You cannot delete user: %s""" % (self.name, ),
				raise_exception=1)
		
		self.a_system_manager_should_exist()
				
		# disable the user and log him/her out
		self.doc.enabled = 0
		if getattr(webnotes, "login_manager", None):
			webnotes.local.login_manager.logout(user=self.doc.name)
		
		# delete their password
		webnotes.conn.sql("""delete from __Auth where user=%s""", self.doc.name)
		
		# delete todos
		webnotes.conn.sql("""delete from `tabToDo` where owner=%s""", self.doc.name)
		webnotes.conn.sql("""update tabToDo set assigned_by=null where assigned_by=%s""",
			self.doc.name)
		
		# delete events
		webnotes.conn.sql("""delete from `tabEvent` where owner=%s
			and event_type='Private'""", self.doc.name)
		webnotes.conn.sql("""delete from `tabEvent User` where person=%s""", self.doc.name)
			
		# delete messages
		webnotes.conn.sql("""delete from `tabComment` where comment_doctype='Message'
			and (comment_docname=%s or owner=%s)""", (self.doc.name, self.doc.name))
	
	def on_rename(self,newdn,olddn, merge=False):
		self.validate_rename(newdn, olddn)
			
		tables = webnotes.conn.sql("show tables")
		for tab in tables:
			desc = webnotes.conn.sql("desc `%s`" % tab[0], as_dict=1)
			has_fields = []
			for d in desc:
				if d.get('Field') in ['owner', 'modified_by']:
					has_fields.append(d.get('Field'))
			for field in has_fields:
				webnotes.conn.sql("""\
					update `%s` set `%s`=%s
					where `%s`=%s""" % \
					(tab[0], field, '%s', field, '%s'), (newdn, olddn))
					
		# set email
		webnotes.conn.sql("""\
			update `tabProfile` set email=%s
			where name=%s""", (newdn, newdn))
		
		# update __Auth table
		if not merge:
			webnotes.conn.sql("""update __Auth set user=%s where user=%s""", (newdn, olddn))
		
	def validate_rename(self, newdn, olddn):
		# do not allow renaming administrator and guest
		if olddn in ["Administrator", "Guest"]:
			webnotes.msgprint("""Hey! You are restricted from renaming the user: %s""" % \
				(olddn, ), raise_exception=1)
		
		self.validate_email_type(newdn)
	
	def validate_email_type(self, email):
		from webnotes.utils import validate_email_add
	
		email = email.strip()
		if not validate_email_add(email):
			webnotes.msgprint("%s is not a valid email id" % email)
			raise Exception
			
	def add_roles(self, *roles):
		for role in roles:
			if role in [d.role for d in self.doclist.get({"doctype":"UserRole"})]:
				continue
			self.bean.doclist.append({
				"doctype": "UserRole",
				"parentfield": "user_roles",
				"role": role
			})
			
		self.bean.save()

@webnotes.whitelist()
def get_languages():
	from webnotes.translate import get_lang_dict
	languages = get_lang_dict().keys()
	languages.sort()
	return [""] + languages

@webnotes.whitelist()
def get_all_roles(arg=None):
	"""return all roles"""
	return [r[0] for r in webnotes.conn.sql("""select name from tabRole
		where name not in ('Administrator', 'Guest', 'All') order by name""")]
		
@webnotes.whitelist()
def get_user_roles(arg=None):
	"""get roles for a user"""
	return webnotes.get_roles(webnotes.form_dict['uid'])

@webnotes.whitelist()
def get_perm_info(arg=None):
	"""get permission info"""
	return webnotes.conn.sql("""select parent, permlevel, `read`, `write`, submit,
		cancel, amend from tabDocPerm where role=%s 
		and docstatus<2 order by parent, permlevel""", 
			webnotes.form_dict['role'], as_dict=1)

<<<<<<< HEAD
@webnotes.whitelist()
def update_profile(fullname, password=None):
	if not fullname:
		return _("Name is required")
	
	webnotes.conn.set_value("Profile", webnotes.session.user, "first_name", fullname)
	webnotes._request.set_cookie("full_name", fullname)
		
	if password:
		from webnotes.auth import _update_password
		_update_password(webnotes.session.user, password)

	return _("Updated")

=======
>>>>>>> ce28ccc6
@webnotes.whitelist(allow_guest=True)
def update_password(new_password, key=None, old_password=None):
	# verify old password
	if old_password:
		user = webnotes.session.user
		if not webnotes.conn.sql("""select user from __Auth where password=password(%s) 
			and user=%s""", (old_password, user)):
			return _("Cannot Update: Incorrect Password")
	else:
		if key:
			user = webnotes.conn.get_value("Profile", {"reset_password_key":key})
			if not user:
				return _("Cannot Update: Incorrect / Expired Link.")
	
	from webnotes.auth import _update_password
	_update_password(user, new_password)
	
	webnotes.conn.set_value("Profile", user, "reset_password_key", "")
	
	return _("Password Updated")
	
@webnotes.whitelist(allow_guest=True)
def sign_up(email, full_name):
	profile = webnotes.conn.get("Profile", {"email": email})
	if profile:
		if profile.disabled:
			return _("Registered but disabled.")
		else:
			return _("Already Registered")
	else:
		if webnotes.conn.sql("""select count(*) from tabProfile where 
			TIMEDIFF(%s, modified) > '1:00:00' """, now())[0][0] > 200:
			raise Exception, "Too Many New Profiles"
		from webnotes.utils import random_string
		profile = webnotes.bean({
			"doctype":"Profile",
			"email": email,
			"first_name": full_name,
			"enabled": 1,
			"new_password": random_string(10),
			"user_type": "Website User",
			"send_invite_email": 1
		})
		profile.ignore_permissions = True
		profile.insert()
		return _("Registration Details Emailed.")

@webnotes.whitelist(allow_guest=True)
def reset_password(user):	
	user = webnotes.form_dict.get('user', '')
	if user in ["demo@erpnext.com", "Administrator"]:
		return "Not allowed"
		
	if webnotes.conn.sql("""select name from tabProfile where name=%s""", user):
		# Hack!
		webnotes.session["user"] = "Administrator"
		profile = webnotes.bean("Profile", user)
		profile.get_controller().reset_password()
		return "Password reset details sent to your email."
	else:
		return "No such user (%s)" % user

def profile_query(doctype, txt, searchfield, start, page_len, filters):
	from webnotes.widgets.reportview import get_match_cond
	return webnotes.conn.sql("""select name, concat_ws(' ', first_name, middle_name, last_name) 
		from `tabProfile` 
		where ifnull(enabled, 0)=1 
			and docstatus < 2 
			and name not in ('Administrator', 'Guest') 
			and user_type != 'Website User'
			and (%(key)s like "%(txt)s" 
				or concat_ws(' ', first_name, middle_name, last_name) like "%(txt)s") 
			%(mcond)s
		order by 
			case when name like "%(txt)s" then 0 else 1 end, 
			case when concat_ws(' ', first_name, middle_name, last_name) like "%(txt)s" 
				then 0 else 1 end, 
			name asc 
		limit %(start)s, %(page_len)s""" % {'key': searchfield, 'txt': "%%%s%%" % txt,  
		'mcond':get_match_cond(doctype, searchfield), 'start': start, 'page_len': page_len})<|MERGE_RESOLUTION|>--- conflicted
+++ resolved
@@ -313,23 +313,6 @@
 		and docstatus<2 order by parent, permlevel""", 
 			webnotes.form_dict['role'], as_dict=1)
 
-<<<<<<< HEAD
-@webnotes.whitelist()
-def update_profile(fullname, password=None):
-	if not fullname:
-		return _("Name is required")
-	
-	webnotes.conn.set_value("Profile", webnotes.session.user, "first_name", fullname)
-	webnotes._request.set_cookie("full_name", fullname)
-		
-	if password:
-		from webnotes.auth import _update_password
-		_update_password(webnotes.session.user, password)
-
-	return _("Updated")
-
-=======
->>>>>>> ce28ccc6
 @webnotes.whitelist(allow_guest=True)
 def update_password(new_password, key=None, old_password=None):
 	# verify old password
