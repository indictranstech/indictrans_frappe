--- conflicted
+++ resolved
@@ -250,10 +250,7 @@
 	}
 	if(!mm) mm='00';
 	if(!hh) hh='00';
-<<<<<<< HEAD
-=======
-	
->>>>>>> 39f2be05
+
 	return hh + ':' + mm;
 }
 
