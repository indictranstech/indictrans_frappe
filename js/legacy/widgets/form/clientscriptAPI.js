--- conflicted
+++ resolved
@@ -140,31 +140,13 @@
 }
 
 hide_field = function(n) {
-<<<<<<< HEAD
-	function _hide_field(n,hidden) {
-		cur_frm.set_df_property(n, 'hidden', hidden)
-	}	
-	if(cur_frm) {
-		if(typeof n == 'string') _hide_field(n,1);
-		else { for(var i in n)_hide_field(n[i],1) }
-=======
 	if(cur_frm) {
 		if(n.substr) toggle_field(n, 1);
 		else { for(var i in n) toggle_field(n[i], 1) }
->>>>>>> f230ca1f
 	}
 }
 
 unhide_field = function(n) {
-<<<<<<< HEAD
-	function _hide_field(n,hidden) {
-		cur_frm.set_df_property(n, 'hidden', hidden)
-	}	
-	if(cur_frm) {
-		if(typeof n == 'string') _hide_field(n,0);
-		else { for(var i in n)_hide_field(n[i],0) }
-	}
-=======
 	if(cur_frm) {
 		if(n.substr) toggle_field(n, 0);
 		else { for(var i in n) toggle_field(n[i], 0) }
@@ -183,5 +165,4 @@
 	$.each(dict, function(i, v) { if (!doc[i]) { fields_to_set[i] = v; } });
 	
 	if (fields_to_set) { set_multiple(doc.doctype, doc.name, fields_to_set); }
->>>>>>> f230ca1f
 }