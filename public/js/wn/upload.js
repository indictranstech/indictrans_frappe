// parent, args, callback
wn.upload = {
	make: function(opts) {
		var id = wn.dom.set_unique_id();
		$(opts.parent).append(repl('<iframe id="%(id)s" name="%(id)s" src="blank.html" \
				style="width:0px; height:0px; border:0px"></iframe>\
			<form method="POST" enctype="multipart/form-data" \
				action="%(action)s" target="%(id)s">\
				'+wn._('Upload a file')+':<br>\
				<input type="file" name="filedata" /><br><br>\
				OR:<br><input type="text" name="file_url" /><br>\
<<<<<<< HEAD
				<p class="help">e.g. http://example.com/somefile.png</p><br>\
				<input type="submit" class="btn" value="'+wn._('Attach')+'" />\
=======
				<p class="help">'
				+ (opts.sample_url || 'e.g. http://example.com/somefile.png') 
				+ '</p><br>\
				<input type="submit" class="btn" value="Attach" />\
>>>>>>> ca8d7444
			</form>', {
				id: id,
				action: wn.request.url
			}));
	
		opts.args.cmd = 'uploadfile';
		opts.args._id = id;
			
		// add request parameters
		for(key in opts.args) {
			if(opts.args[key]) {
				$('<input type="hidden">')
					.attr('name', key)
					.attr('value', opts.args[key])
					.appendTo($(opts.parent).find('form'));				
			}
		}
		
		$('#' + id).get(0).callback = opts.callback
		
	},
	callback: function(id, file_id, args) {
		$('#' + id).get(0).callback(file_id, args);
	}
}<|MERGE_RESOLUTION|>--- conflicted
+++ resolved
@@ -9,15 +9,10 @@
 				'+wn._('Upload a file')+':<br>\
 				<input type="file" name="filedata" /><br><br>\
 				OR:<br><input type="text" name="file_url" /><br>\
-<<<<<<< HEAD
-				<p class="help">e.g. http://example.com/somefile.png</p><br>\
-				<input type="submit" class="btn" value="'+wn._('Attach')+'" />\
-=======
 				<p class="help">'
 				+ (opts.sample_url || 'e.g. http://example.com/somefile.png') 
 				+ '</p><br>\
-				<input type="submit" class="btn" value="Attach" />\
->>>>>>> ca8d7444
+				<input type="submit" class="btn" value="'+wn._('Attach')+'" />\
 			</form>', {
 				id: id,
 				action: wn.request.url
