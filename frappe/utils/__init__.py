--- conflicted
+++ resolved
@@ -555,7 +555,6 @@
 	# dumps -> loads to prevent datatype conflicts
 	return json.loads(frappe.as_json(site_info))
 
-<<<<<<< HEAD
 def parse_json(val):
 	"""
 	Parses json if string else return
@@ -585,7 +584,7 @@
 		value = to_timedelta(value)
 
 	return value
-=======
+
 def get_db_count(*args):
 	"""
 	Pass a doctype or a series of doctypes to get the count of docs in them
@@ -618,5 +617,4 @@
 		via terminal:
 			bench --site erpnext.local execute frappe.utils.call --args '''["frappe.get_all", "Activity Log"]''' --kwargs '''{"fields": ["user", "creation", "full_name"], "filters":{"Operation": "Login", "Status": "Success"}, "limit": "10"}'''
 	"""
-	return json.loads(frappe.as_json(frappe.call(fn, *args, **kwargs)))
->>>>>>> 288b98ca
+	return json.loads(frappe.as_json(frappe.call(fn, *args, **kwargs)))