--- conflicted
+++ resolved
@@ -14,13 +14,8 @@
 	"""Sign a url by appending `&_signature=xxxxx` to given params (string or dict).
 
 	:param params: String or dict of parameters."""
-<<<<<<< HEAD
-	if not isinstance(params, basestring):
+	if not isinstance(params, string_types):
 		params = urlencode(params)
-=======
-	if not isinstance(params, string_types):
-		params = urllib.urlencode(params)
->>>>>>> 7397b682
 
 	signature = hmac.new(params)
 	signature.update(get_secret())
