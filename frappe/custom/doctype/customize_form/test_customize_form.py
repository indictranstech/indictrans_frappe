# Copyright (c) 2015, Frappe Technologies Pvt. Ltd. and Contributors
# MIT License. See license.txt

from __future__ import unicode_literals
import frappe, unittest, json
from frappe.test_runner import make_test_records_for_doctype
from frappe.core.doctype.doctype.doctype import InvalidFieldNameError

test_dependencies = ["Custom Field", "Property Setter"]
class TestCustomizeForm(unittest.TestCase):
	def insert_custom_field(self):
		frappe.delete_doc_if_exists("Custom Field", "Event-test_custom_field")
		frappe.get_doc({
			"doctype": "Custom Field",
			"dt": "Event",
			"label": "Test Custom Field",
			"description": "A Custom Field for Testing",
			"fieldtype": "Select",
			"in_list_view": 1,
			"options": "\nCustom 1\nCustom 2\nCustom 3",
			"default": "Custom 3",
			"insert_after": frappe.get_meta('Event').fields[-1].fieldname
		}).insert()

	def setUp(self):
		self.insert_custom_field()
		frappe.db.commit()
		frappe.clear_cache(doctype="Event")

	def tearDown(self):
		frappe.delete_doc("Custom Field", "Event-test_custom_field")
		frappe.db.commit()
		frappe.clear_cache(doctype="Event")

	def get_customize_form(self, doctype=None):
		d = frappe.get_doc("Customize Form")
		if doctype:
			d.doc_type = doctype
		d.run_method("fetch_to_customize")
		return d

	def test_fetch_to_customize(self):
		d = self.get_customize_form()
		self.assertEqual(d.doc_type, None)
		self.assertEqual(len(d.get("fields")), 0)

		d = self.get_customize_form("Event")
<<<<<<< HEAD
		self.assertEqual(d.doc_type, "Event")
		self.assertEqual(len(d.get("fields")), 27)

		d = self.get_customize_form("User")
		self.assertEqual(d.doc_type, "User")
=======
		self.assertEquals(d.doc_type, "Event")
		self.assertEquals(len(d.get("fields")), 30)

		d = self.get_customize_form("Event")
		self.assertEquals(d.doc_type, "Event")
>>>>>>> a66189b2

		self.assertEqual(len(d.get("fields")),
			len(frappe.get_doc("DocType", d.doc_type).fields) + 1)
<<<<<<< HEAD
		self.assertEqual(d.get("fields")[-1].fieldname, "test_custom_field")
		self.assertEqual(d.get("fields", {"fieldname": "location"})[0].in_list_view, 1)
=======
		self.assertEquals(d.get("fields")[-1].fieldname, "test_custom_field")
		self.assertEquals(d.get("fields", {"fieldname": "event_type"})[0].in_list_view, 1)
>>>>>>> a66189b2

		return d

	def test_save_customization_property(self):
<<<<<<< HEAD
		d = self.get_customize_form("User")
		self.assertEqual(frappe.db.get_value("Property Setter",
			{"doc_type": "User", "property": "allow_copy"}, "value"), None)

		d.allow_copy = 1
		d.run_method("save_customization")
		self.assertEqual(frappe.db.get_value("Property Setter",
			{"doc_type": "User", "property": "allow_copy"}, "value"), '1')

		d.allow_copy = 0
		d.run_method("save_customization")
		self.assertEqual(frappe.db.get_value("Property Setter",
			{"doc_type": "User", "property": "allow_copy"}, "value"), None)

	def test_save_customization_field_property(self):
		d = self.get_customize_form("User")
		self.assertEqual(frappe.db.get_value("Property Setter",
			{"doc_type": "User", "property": "reqd", "field_name": "location"}, "value"), None)
=======
		d = self.get_customize_form("Event")
		self.assertEquals(frappe.db.get_value("Property Setter",
			{"doc_type": "Event", "property": "allow_copy"}, "value"), None)

		d.allow_copy = 1
		d.run_method("save_customization")
		self.assertEquals(frappe.db.get_value("Property Setter",
			{"doc_type": "Event", "property": "allow_copy"}, "value"), '1')

		d.allow_copy = 0
		d.run_method("save_customization")
		self.assertEquals(frappe.db.get_value("Property Setter",
			{"doc_type": "Event", "property": "allow_copy"}, "value"), None)

	def test_save_customization_field_property(self):
		d = self.get_customize_form("Event")
		self.assertEquals(frappe.db.get_value("Property Setter",
			{"doc_type": "Event", "property": "reqd", "field_name": "repeat_this_event"}, "value"), None)
>>>>>>> a66189b2

		repeat_this_event_field = d.get("fields", {"fieldname": "repeat_this_event"})[0]
		repeat_this_event_field.reqd = 1
		d.run_method("save_customization")
<<<<<<< HEAD
		self.assertEqual(frappe.db.get_value("Property Setter",
			{"doc_type": "User", "property": "reqd", "field_name": "location"}, "value"), '1')
=======
		self.assertEquals(frappe.db.get_value("Property Setter",
			{"doc_type": "Event", "property": "reqd", "field_name": "repeat_this_event"}, "value"), '1')
>>>>>>> a66189b2

		repeat_this_event_field = d.get("fields", {"fieldname": "repeat_this_event"})[0]
		repeat_this_event_field.reqd = 0
		d.run_method("save_customization")
<<<<<<< HEAD
		self.assertEqual(frappe.db.get_value("Property Setter",
			{"doc_type": "User", "property": "reqd", "field_name": "location"}, "value"), None)
=======
		self.assertEquals(frappe.db.get_value("Property Setter",
			{"doc_type": "Event", "property": "reqd", "field_name": "repeat_this_event"}, "value"), None)
>>>>>>> a66189b2

		# for not allowing to change mandatory property of standard fields
		self.assertEqual(frappe.db.get_value("Property Setter",
			{"doc_type": "User", "property": "reqd", "field_name": "email"}, "value"), None)
		
		email_field = d.get("fields", {"fieldname": "email"})[0]
		email_field.reqd = 0
		d.run_method("save_customization")

		self.assertEqual(frappe.db.get_value("Property Setter",
			{"doc_type": "User", "property": "reqd", "field_name": "email"}, "value"), None)

	def test_save_customization_custom_field_property(self):
<<<<<<< HEAD
		d = self.get_customize_form("User")
		self.assertEqual(frappe.db.get_value("Custom Field", "User-test_custom_field", "reqd"), 0)
=======
		d = self.get_customize_form("Event")
		self.assertEquals(frappe.db.get_value("Custom Field", "Event-test_custom_field", "reqd"), 0)
>>>>>>> a66189b2

		custom_field = d.get("fields", {"fieldname": "test_custom_field"})[0]
		custom_field.reqd = 1
		d.run_method("save_customization")
<<<<<<< HEAD
		self.assertEqual(frappe.db.get_value("Custom Field", "User-test_custom_field", "reqd"), 1)
=======
		self.assertEquals(frappe.db.get_value("Custom Field", "Event-test_custom_field", "reqd"), 1)
>>>>>>> a66189b2

		custom_field = d.get("fields", {"is_custom_field": True})[0]
		custom_field.reqd = 0
		d.run_method("save_customization")
<<<<<<< HEAD
		self.assertEqual(frappe.db.get_value("Custom Field", "User-test_custom_field", "reqd"), 0)
=======
		self.assertEquals(frappe.db.get_value("Custom Field", "Event-test_custom_field", "reqd"), 0)
>>>>>>> a66189b2

	def test_save_customization_new_field(self):
		d = self.get_customize_form("Event")
		last_fieldname = d.fields[-1].fieldname
		d.append("fields", {
			"label": "Test Add Custom Field Via Customize Form",
			"fieldtype": "Data",
			"is_custom_field": 1
		})
		d.run_method("save_customization")
<<<<<<< HEAD
		self.assertEqual(frappe.db.get_value("Custom Field",
			"User-test_add_custom_field_via_customize_form", "fieldtype"), "Data")

		self.assertEqual(frappe.db.get_value("Custom Field",
			"User-test_add_custom_field_via_customize_form", 'insert_after'), last_fieldname)

		frappe.delete_doc("Custom Field", "User-test_add_custom_field_via_customize_form")
		self.assertEqual(frappe.db.get_value("Custom Field",
			"User-test_add_custom_field_via_customize_form"), None)
=======
		self.assertEquals(frappe.db.get_value("Custom Field",
			"Event-test_add_custom_field_via_customize_form", "fieldtype"), "Data")

		self.assertEquals(frappe.db.get_value("Custom Field",
			"Event-test_add_custom_field_via_customize_form", 'insert_after'), last_fieldname)

		frappe.delete_doc("Custom Field", "Event-test_add_custom_field_via_customize_form")
		self.assertEquals(frappe.db.get_value("Custom Field",
			"Event-test_add_custom_field_via_customize_form"), None)
>>>>>>> a66189b2


	def test_save_customization_remove_field(self):
		d = self.get_customize_form("Event")
		custom_field = d.get("fields", {"fieldname": "test_custom_field"})[0]
		d.get("fields").remove(custom_field)
		d.run_method("save_customization")

		self.assertEqual(frappe.db.get_value("Custom Field", custom_field.name), None)

		frappe.local.test_objects["Custom Field"] = []
		make_test_records_for_doctype("Custom Field")

	def test_reset_to_defaults(self):
		d = frappe.get_doc("Customize Form")
		d.doc_type = "Event"
		d.run_method('reset_to_defaults')

<<<<<<< HEAD
		self.assertEqual(d.get("fields", {"fieldname": "location"})[0].in_list_view, 0)
=======
		self.assertEquals(d.get("fields", {"fieldname": "repeat_this_event"})[0].in_list_view, 0)
>>>>>>> a66189b2

		frappe.local.test_objects["Property Setter"] = []
		make_test_records_for_doctype("Property Setter")

	def test_set_allow_on_submit(self):
		d = self.get_customize_form("Event")
		d.get("fields", {"fieldname": "subject"})[0].allow_on_submit = 1
		d.get("fields", {"fieldname": "test_custom_field"})[0].allow_on_submit = 1
		d.run_method("save_customization")

		d = self.get_customize_form("Event")

		# don't allow for standard fields
<<<<<<< HEAD
		self.assertEqual(d.get("fields", {"fieldname": "first_name"})[0].allow_on_submit or 0, 0)
=======
		self.assertEquals(d.get("fields", {"fieldname": "subject"})[0].allow_on_submit or 0, 0)
>>>>>>> a66189b2

		# allow for custom field
		self.assertEqual(d.get("fields", {"fieldname": "test_custom_field"})[0].allow_on_submit, 1)

	def test_title_field_pattern(self):
		d = self.get_customize_form("Web Form")

		df = d.get("fields", {"fieldname": "title"})[0]

		# invalid fieldname
		df.default = """{doc_type} - {introduction_test}"""
		self.assertRaises(InvalidFieldNameError, d.run_method, "save_customization")

		# space in formatter
		df.default = """{doc_type} - {introduction text}"""
		self.assertRaises(InvalidFieldNameError, d.run_method, "save_customization")

		# valid fieldname
		df.default = """{doc_type} - {introduction_text}"""
		d.run_method("save_customization")

		# valid fieldname with escaped curlies
		df.default = """{{ {doc_type} }} - {introduction_text}"""
		d.run_method("save_customization")

		# undo
		df.default = None
<<<<<<< HEAD
		d.run_method("save_customization")
=======
		d.run_method("save_customization")

	def test_core_doctype_customization(self):
		d = self.get_customize_form('User')
		e = self.get_customize_form('Custom Field')

		# core doctype is invalid, hence no attributes are set
		self.assertEquals(d.get("fields"), [])
		self.assertEquals(e.get("fields"), [])
>>>>>>> a66189b2
<|MERGE_RESOLUTION|>--- conflicted
+++ resolved
@@ -45,53 +45,20 @@
 		self.assertEqual(len(d.get("fields")), 0)
 
 		d = self.get_customize_form("Event")
-<<<<<<< HEAD
-		self.assertEqual(d.doc_type, "Event")
-		self.assertEqual(len(d.get("fields")), 27)
-
-		d = self.get_customize_form("User")
-		self.assertEqual(d.doc_type, "User")
-=======
 		self.assertEquals(d.doc_type, "Event")
 		self.assertEquals(len(d.get("fields")), 30)
 
 		d = self.get_customize_form("Event")
 		self.assertEquals(d.doc_type, "Event")
->>>>>>> a66189b2
 
 		self.assertEqual(len(d.get("fields")),
 			len(frappe.get_doc("DocType", d.doc_type).fields) + 1)
-<<<<<<< HEAD
-		self.assertEqual(d.get("fields")[-1].fieldname, "test_custom_field")
-		self.assertEqual(d.get("fields", {"fieldname": "location"})[0].in_list_view, 1)
-=======
 		self.assertEquals(d.get("fields")[-1].fieldname, "test_custom_field")
 		self.assertEquals(d.get("fields", {"fieldname": "event_type"})[0].in_list_view, 1)
->>>>>>> a66189b2
 
 		return d
 
 	def test_save_customization_property(self):
-<<<<<<< HEAD
-		d = self.get_customize_form("User")
-		self.assertEqual(frappe.db.get_value("Property Setter",
-			{"doc_type": "User", "property": "allow_copy"}, "value"), None)
-
-		d.allow_copy = 1
-		d.run_method("save_customization")
-		self.assertEqual(frappe.db.get_value("Property Setter",
-			{"doc_type": "User", "property": "allow_copy"}, "value"), '1')
-
-		d.allow_copy = 0
-		d.run_method("save_customization")
-		self.assertEqual(frappe.db.get_value("Property Setter",
-			{"doc_type": "User", "property": "allow_copy"}, "value"), None)
-
-	def test_save_customization_field_property(self):
-		d = self.get_customize_form("User")
-		self.assertEqual(frappe.db.get_value("Property Setter",
-			{"doc_type": "User", "property": "reqd", "field_name": "location"}, "value"), None)
-=======
 		d = self.get_customize_form("Event")
 		self.assertEquals(frappe.db.get_value("Property Setter",
 			{"doc_type": "Event", "property": "allow_copy"}, "value"), None)
@@ -110,67 +77,32 @@
 		d = self.get_customize_form("Event")
 		self.assertEquals(frappe.db.get_value("Property Setter",
 			{"doc_type": "Event", "property": "reqd", "field_name": "repeat_this_event"}, "value"), None)
->>>>>>> a66189b2
 
 		repeat_this_event_field = d.get("fields", {"fieldname": "repeat_this_event"})[0]
 		repeat_this_event_field.reqd = 1
 		d.run_method("save_customization")
-<<<<<<< HEAD
-		self.assertEqual(frappe.db.get_value("Property Setter",
-			{"doc_type": "User", "property": "reqd", "field_name": "location"}, "value"), '1')
-=======
 		self.assertEquals(frappe.db.get_value("Property Setter",
 			{"doc_type": "Event", "property": "reqd", "field_name": "repeat_this_event"}, "value"), '1')
->>>>>>> a66189b2
 
 		repeat_this_event_field = d.get("fields", {"fieldname": "repeat_this_event"})[0]
 		repeat_this_event_field.reqd = 0
 		d.run_method("save_customization")
-<<<<<<< HEAD
-		self.assertEqual(frappe.db.get_value("Property Setter",
-			{"doc_type": "User", "property": "reqd", "field_name": "location"}, "value"), None)
-=======
 		self.assertEquals(frappe.db.get_value("Property Setter",
 			{"doc_type": "Event", "property": "reqd", "field_name": "repeat_this_event"}, "value"), None)
->>>>>>> a66189b2
-
-		# for not allowing to change mandatory property of standard fields
-		self.assertEqual(frappe.db.get_value("Property Setter",
-			{"doc_type": "User", "property": "reqd", "field_name": "email"}, "value"), None)
-		
-		email_field = d.get("fields", {"fieldname": "email"})[0]
-		email_field.reqd = 0
-		d.run_method("save_customization")
-
-		self.assertEqual(frappe.db.get_value("Property Setter",
-			{"doc_type": "User", "property": "reqd", "field_name": "email"}, "value"), None)
 
 	def test_save_customization_custom_field_property(self):
-<<<<<<< HEAD
-		d = self.get_customize_form("User")
-		self.assertEqual(frappe.db.get_value("Custom Field", "User-test_custom_field", "reqd"), 0)
-=======
 		d = self.get_customize_form("Event")
 		self.assertEquals(frappe.db.get_value("Custom Field", "Event-test_custom_field", "reqd"), 0)
->>>>>>> a66189b2
 
 		custom_field = d.get("fields", {"fieldname": "test_custom_field"})[0]
 		custom_field.reqd = 1
 		d.run_method("save_customization")
-<<<<<<< HEAD
-		self.assertEqual(frappe.db.get_value("Custom Field", "User-test_custom_field", "reqd"), 1)
-=======
 		self.assertEquals(frappe.db.get_value("Custom Field", "Event-test_custom_field", "reqd"), 1)
->>>>>>> a66189b2
 
 		custom_field = d.get("fields", {"is_custom_field": True})[0]
 		custom_field.reqd = 0
 		d.run_method("save_customization")
-<<<<<<< HEAD
-		self.assertEqual(frappe.db.get_value("Custom Field", "User-test_custom_field", "reqd"), 0)
-=======
 		self.assertEquals(frappe.db.get_value("Custom Field", "Event-test_custom_field", "reqd"), 0)
->>>>>>> a66189b2
 
 	def test_save_customization_new_field(self):
 		d = self.get_customize_form("Event")
@@ -181,17 +113,6 @@
 			"is_custom_field": 1
 		})
 		d.run_method("save_customization")
-<<<<<<< HEAD
-		self.assertEqual(frappe.db.get_value("Custom Field",
-			"User-test_add_custom_field_via_customize_form", "fieldtype"), "Data")
-
-		self.assertEqual(frappe.db.get_value("Custom Field",
-			"User-test_add_custom_field_via_customize_form", 'insert_after'), last_fieldname)
-
-		frappe.delete_doc("Custom Field", "User-test_add_custom_field_via_customize_form")
-		self.assertEqual(frappe.db.get_value("Custom Field",
-			"User-test_add_custom_field_via_customize_form"), None)
-=======
 		self.assertEquals(frappe.db.get_value("Custom Field",
 			"Event-test_add_custom_field_via_customize_form", "fieldtype"), "Data")
 
@@ -201,7 +122,6 @@
 		frappe.delete_doc("Custom Field", "Event-test_add_custom_field_via_customize_form")
 		self.assertEquals(frappe.db.get_value("Custom Field",
 			"Event-test_add_custom_field_via_customize_form"), None)
->>>>>>> a66189b2
 
 
 	def test_save_customization_remove_field(self):
@@ -220,11 +140,7 @@
 		d.doc_type = "Event"
 		d.run_method('reset_to_defaults')
 
-<<<<<<< HEAD
-		self.assertEqual(d.get("fields", {"fieldname": "location"})[0].in_list_view, 0)
-=======
 		self.assertEquals(d.get("fields", {"fieldname": "repeat_this_event"})[0].in_list_view, 0)
->>>>>>> a66189b2
 
 		frappe.local.test_objects["Property Setter"] = []
 		make_test_records_for_doctype("Property Setter")
@@ -238,11 +154,7 @@
 		d = self.get_customize_form("Event")
 
 		# don't allow for standard fields
-<<<<<<< HEAD
-		self.assertEqual(d.get("fields", {"fieldname": "first_name"})[0].allow_on_submit or 0, 0)
-=======
 		self.assertEquals(d.get("fields", {"fieldname": "subject"})[0].allow_on_submit or 0, 0)
->>>>>>> a66189b2
 
 		# allow for custom field
 		self.assertEqual(d.get("fields", {"fieldname": "test_custom_field"})[0].allow_on_submit, 1)
@@ -270,9 +182,6 @@
 
 		# undo
 		df.default = None
-<<<<<<< HEAD
-		d.run_method("save_customization")
-=======
 		d.run_method("save_customization")
 
 	def test_core_doctype_customization(self):
@@ -281,5 +190,4 @@
 
 		# core doctype is invalid, hence no attributes are set
 		self.assertEquals(d.get("fields"), [])
-		self.assertEquals(e.get("fields"), [])
->>>>>>> a66189b2
+		self.assertEquals(e.get("fields"), [])