--- conflicted
+++ resolved
@@ -3,11 +3,8 @@
 app_publisher = "Web Notes Technologies Pvt. Ltd."
 app_description = "Full Stack Web Application Framework in Python"
 app_icon = "assets/frappe/images/frappe.svg"
-<<<<<<< HEAD
 app_version = "5.0.0-alpha"
-=======
-app_version = "4.4.3"
->>>>>>> abb6efc3
+
 app_color = "#3498db"
 app_email = "support@frappe.io"
 
