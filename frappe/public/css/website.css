--- conflicted
+++ resolved
@@ -599,27 +599,14 @@
 .web-list-item h3 {
   margin-top: 10px;
 }
-<<<<<<< HEAD
-.web-list-item h1 a,
-.web-list-item h2 a,
-.web-list-item h3 a,
-.web-list-item h4 a,
-.web-list-item h5 a,
-.web-list-item h6 a {
-  color: inherit !important;
-  text-decoration: none;
-}
 .web-list-item:last-child {
   border-bottom: 0px;
 }
-=======
->>>>>>> b1445481
 .blog-info {
   text-align: center;
   margin-top: 30px;
 }
 .post-description {
-  padding-top: 8px;
   padding-bottom: 8px;
 }
 .post-description p {
@@ -658,7 +645,6 @@
 .blog-list-item {
   margin-top: 30px;
   margin-bottom: 30px;
-  padding-bottom: 45px;
 }
 .blog-list-item .blog-header {
   font-size: 1.6em;
@@ -667,9 +653,8 @@
   font-weight: 700;
   font-size: 2em;
 }
-.blog-comments,
-.help-article-comments {
-  padding: 0px 15px 15px 0px;
+.add-comment-section {
+  padding-bottom: 30px;
 }
 .blog-comments {
   background-color: #fafbfc;
@@ -965,11 +950,12 @@
   margin-bottom: 0px;
   margin-top: 0px;
 }
+.comment-view {
+  padding: 30px 0px;
+}
 .comment-header {
-  font-size: 20px;
-  padding-top: 30px;
   padding-bottom: 20px;
-  border-bottom: 1px solid #d1d8dd;
+  border-bottom: 1px solid #EBEFF2;
 }
 .item-search {
   border-bottom: 1px solid #d1d8dd;
