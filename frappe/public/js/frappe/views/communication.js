// Copyright (c) 2015, Frappe Technologies Pvt. Ltd. and Contributors
// MIT License. See license.txt

frappe.last_edited_communication = {};
frappe.standard_replies = {};

frappe.views.CommunicationComposer = Class.extend({
	init: function(opts) {
		$.extend(this, opts);
		this.make();
	},
	make: function() {
		var me = this;
		this.dialog = new frappe.ui.Dialog({
<<<<<<< HEAD
			title: (this.subject || __("New Email")),
=======
			title: (this.title || this.subject || __("New Email")),
>>>>>>> cfb7f4bd
			no_submit_on_enter: true,
			fields: this.get_fields(),
			primary_action_label: __("Send"),
			primary_action: function() {
				me.send_action();
			}
		});

		$(document).on("upload_complete", function(event, attachment) {
			if(me.dialog.display) {
				var wrapper = $(me.dialog.fields_dict.select_attachments.wrapper);

				// find already checked items
				var checked_items = wrapper.find('[data-file-name]:checked').map(function() {
					return $(this).attr("data-file-name");
				});

				// reset attachment list
				me.render_attach();

				// check latest added
				checked_items.push(attachment.name);

				$.each(checked_items, function(i, filename) {
					wrapper.find('[data-file-name="'+ filename +'"]').prop("checked", true);
				});
			}
		})
		this.prepare();
		this.dialog.show();
	},

	get_fields: function() {
		var fields= [
			{label:__("To"), fieldtype:"Data", reqd: 0, fieldname:"recipients",length:524288},
			{fieldtype: "Section Break", collapsible: 1, label: "CC & Standard Reply"},
			{label:__("CC"), fieldtype:"Data", fieldname:"cc", length:524288},
			{label:__("Standard Reply"), fieldtype:"Link", options:"Standard Reply",
				fieldname:"standard_reply"},
			{fieldtype: "Section Break"},
			{label:__("Subject"), fieldtype:"Data", reqd: 1,
				fieldname:"subject", length:524288},
			{fieldtype: "Section Break"},
			{label:__("Message"), fieldtype:"Text Editor", reqd: 1,
				fieldname:"content"},
			{fieldtype: "Section Break"},
			{fieldtype: "Column Break"},
			{label:__("Send As Email"), fieldtype:"Check",
				fieldname:"send_email"},
			{label:__("Send me a copy"), fieldtype:"Check",
				fieldname:"send_me_a_copy"},
			{label:__("Send Read Receipt"), fieldtype:"Check",
				fieldname:"send_read_receipt"},
			{label:__("Communication Medium"), fieldtype:"Select",
				options: ["Phone", "Chat", "Email", "SMS", "Visit", "Other"],
				fieldname:"communication_medium"},
			{label:__("Sent or Received"), fieldtype:"Select",
				options: ["Received", "Sent"],
				fieldname:"sent_or_received"},
			{label:__("Attach Document Print"), fieldtype:"Check",
				fieldname:"attach_document_print"},
			{label:__("Select Print Format"), fieldtype:"Select",
				fieldname:"select_print_format"},
			{label:__("Select Languages"), fieldtype:"Select",
				fieldname:"language_sel"},
			{fieldtype: "Column Break"},
			{label:__("Select Attachments"), fieldtype:"HTML",
				fieldname:"select_attachments"}
		];

		// add from if user has access to multiple email accounts
		var email_accounts = frappe.boot.email_accounts.filter(function(account, idx){
			return !in_list(["All Accounts", "Sent", "Spam", "Trash"], account.email_account) &&
				account.enable_outgoing
		})
		if(frappe.boot.email_accounts && email_accounts.length > 1) {
			fields = [
				{label: __("From"), fieldtype: "Select", reqd: 1, fieldname: "sender",
					options: email_accounts.map(function(e) { return e.email_id; }) }
			].concat(fields);
		}

		return fields;
	},
	prepare: function() {
		this.setup_subject_and_recipients();
		this.setup_print_language()
		this.setup_print();
		this.setup_attach();
		this.setup_email();
		this.setup_awesomplete();
		this.setup_last_edited_communication();
		this.setup_standard_reply();

		this.dialog.fields_dict.recipients.set_value(this.recipients || '');
		this.dialog.fields_dict.cc.set_value(this.cc || '');

		if(this.dialog.fields_dict.sender) {
			this.dialog.fields_dict.sender.set_value(this.sender || '');
		}
		this.dialog.fields_dict.subject.set_value(this.subject || '');
		this.setup_earlier_reply();
	},

	setup_subject_and_recipients: function() {
		this.subject = this.subject || "";

		if(!this.forward && !this.recipients && this.last_email) {
			this.recipients = this.last_email.sender;
			this.cc = this.last_email.cc;
		}

		if(!this.forward && !this.recipients) {
			this.recipients = this.frm && this.frm.timeline.get_recipient();
		}

		if(!this.subject && this.frm) {
			// get subject from last communication
			var last = this.frm.timeline.get_last_email();

			if(last) {
				this.subject = last.subject;
				if(!this.recipients) {
					this.recipients = last.sender;
				}

				// prepend "Re:"
				if(strip(this.subject.toLowerCase().split(":")[0])!="re") {
					this.subject = __("Re: {0}", [this.subject]);
				}
			}

			if (!this.subject) {
				if (this.frm.subject_field && this.frm.doc[this.frm.subject_field]) {
					this.subject = __("Re: {0}", [this.frm.doc[this.frm.subject_field]]);
				} else {
					this.subject = __(this.frm.doctype) + ': ' + this.frm.docname;
				}
			}
		}
	},

	setup_standard_reply: function() {
		var me = this;

		this.dialog.fields_dict["standard_reply"].df.onchange = () => {
			var standard_reply = me.dialog.fields_dict.standard_reply.get_value();

			var prepend_reply = function(reply) {
				if(me.reply_added===standard_reply) {
					return;
				}
				var content_field = me.dialog.fields_dict.content;
				var subject_field = me.dialog.fields_dict.subject;
				var content = content_field.get_value() || "";
				var subject = subject_field.get_value() || "";

				var parts = content.split('<!-- salutation-ends -->');

				if(parts.length===2) {
					content = [reply.message, "<br>", parts[1]];
				} else {
					content = [reply.message, "<br>", content];
				}

				content_field.set_value(content.join(''));
				if(subject === "") {
					subject_field.set_value(reply.subject);
				}

				me.reply_added = standard_reply;
			}

			frappe.call({
				method: 'frappe.email.doctype.standard_reply.standard_reply.get_standard_reply',
				args: {
					template_name: standard_reply,
					doc: me.frm.doc
				},
				callback: function(r) {
					prepend_reply(r.message);
				}
			});
		}
	},

	setup_last_edited_communication: function() {
		var me = this;
		if (!this.doc){
			if (cur_frm){
				this.doc = cur_frm.doctype;
			}else{
				this.doc = "Inbox";
			}
		}
		if (cur_frm && cur_frm.docname) {
			this.key = cur_frm.docname;
		} else {
			this.key = "Inbox";
		}
		if(this.last_email) {
			this.key = this.key + ":" + this.last_email.name;
		}
		if(this.subject){
			this.key = this.key + ":" + this.subject;
		}
		this.dialog.onhide = function() {
			var last_edited_communication = me.get_last_edited_communication();
			$.extend(last_edited_communication, {
				sender: me.dialog.get_value("sender"),
				recipients: me.dialog.get_value("recipients"),
				subject: me.dialog.get_value("subject"),
				content: me.dialog.get_value("content"),
			});
		}

		this.dialog.on_page_show = function() {
			if (!me.txt) {
				var last_edited_communication = me.get_last_edited_communication();
				if(last_edited_communication.content) {
					me.dialog.set_value("sender", last_edited_communication.sender || "");
					me.dialog.set_value("subject", last_edited_communication.subject || "");
					me.dialog.set_value("recipients", last_edited_communication.recipients || "");
					me.dialog.set_value("content", last_edited_communication.content || "");
				}
			}

		}

	},

	get_last_edited_communication: function() {
		if (!frappe.last_edited_communication[this.doc]) {
			frappe.last_edited_communication[this.doc] = {};
		}

		if(!frappe.last_edited_communication[this.doc][this.key]) {
			frappe.last_edited_communication[this.doc][this.key] = {};
		}

		return frappe.last_edited_communication[this.doc][this.key];
	},

	setup_print_language: function() {
		var me = this;
		var doc = this.doc || cur_frm.doc;
		var fields = this.dialog.fields_dict;

		//Load default print language from doctype
		this.lang_code = doc.language

		//On selection of language retrieve language code
		$(fields.language_sel.input).click(function(){
			me.lang_code = this.value
		})

		// Load all languages in the select field language_sel
		$(fields.language_sel.input)
			.empty()
			.add_options(frappe.get_languages())
			.val(doc.language)
	},

	setup_print: function() {
		// print formats
		var fields = this.dialog.fields_dict;

		// toggle print format
		$(fields.attach_document_print.input).click(function() {
			$(fields.select_print_format.wrapper).toggle($(this).prop("checked"));
		});

		// select print format
		$(fields.select_print_format.wrapper).toggle(false);

		if (cur_frm) {
			$(fields.select_print_format.input)
				.empty()
				.add_options(cur_frm.print_preview.print_formats)
				.val(cur_frm.print_preview.print_formats[0]);
		} else {
			$(fields.attach_document_print.wrapper).toggle(false);
		}

	},
	setup_attach: function() {
		var fields = this.dialog.fields_dict;
		var attach = $(fields.select_attachments.wrapper);

		var me = this
		if (!me.attachments){
			me.attachments = []
		}

		var args = {
			args: {
				from_form: 1,folder:"Home/Attachments"
			},
			callback: function(attachment, r) { me.attachments.push(attachment); },
			max_width: null,
			max_height: null
		};

		if(me.frm) {
			args = {
				args: (me.frm.attachments.get_args
					? me.frm.attachments.get_args()
					: { from_form: 1,folder:"Home/Attachments" }),
				callback: function (attachment, r) {
					me.frm.attachments.attachment_uploaded(attachment, r)
				},
				max_width: me.frm.cscript ? me.frm.cscript.attachment_max_width : null,
				max_height: me.frm.cscript ? me.frm.cscript.attachment_max_height : null
			}

		}

		$("<h6 class='text-muted add-attachment' style='margin-top: 12px; cursor:pointer;'>"
				+__("Select Attachments")+"</h6><div class='attach-list'></div>\
				<p class='add-more-attachments'>\
				<a class='text-muted small'><i class='octicon octicon-plus' style='font-size: 12px'></i> "
				+__("Add Attachment")+"</a></p>").appendTo(attach.empty())
		attach.find(".add-more-attachments a").on('click',this,function() {
			me.upload = frappe.ui.get_upload_dialog(args);
		})
		me.render_attach()

	},
	render_attach:function(){
		var fields = this.dialog.fields_dict;
		var attach = $(fields.select_attachments.wrapper).find(".attach-list").empty();

		if (cur_frm){
			var files = cur_frm.get_files();
		}else {
			var files = this.attachments
		}
		if(files.length) {
			$.each(files, function(i, f) {
				if (!f.file_name) return;
				f.file_url = frappe.urllib.get_full_url(f.file_url);

				$(repl('<p class="checkbox">'
					+	'<label><span><input type="checkbox" data-file-name="%(name)s"></input></span>'
					+		'<span class="small">%(file_name)s</span>'
					+	' <a href="%(file_url)s" target="_blank" class="text-muted small">'
					+		'<i class="fa fa-share" style="vertical-align: middle; margin-left: 3px;"></i>'
					+ '</label></p>', f))
					.appendTo(attach)
			});
		}
	},
	setup_email: function() {
		// email
		var me = this;
		var fields = this.dialog.fields_dict;

		if(this.attach_document_print) {
			$(fields.attach_document_print.input).click();
			$(fields.select_print_format.wrapper).toggle(true);
		}

		$(fields.send_email.input).prop("checked", true)

		// toggle print format
		$(fields.send_email.input).click(function() {
			$(fields.communication_medium.wrapper).toggle(!!!$(this).prop("checked"));
			$(fields.sent_or_received.wrapper).toggle(!!!$(this).prop("checked"));
			$(fields.send_read_receipt.wrapper).toggle($(this).prop("checked"));
			me.dialog.get_primary_btn().html($(this).prop("checked") ? "Send" : "Add Communication");
		});

		// select print format
		$(fields.communication_medium.wrapper).toggle(false);
		$(fields.sent_or_received.wrapper).toggle(false);

	},

	send_action: function() {
		var me = this;
		var btn = me.dialog.get_primary_btn();

		var form_values = this.get_values();
		if(!form_values) return;

		var selected_attachments =
			$.map($(me.dialog.wrapper)
			.find("[data-file-name]:checked"), function (element) {
				return $(element).attr("data-file-name");
			});


		if(form_values.attach_document_print) {
			if (cur_frm.print_preview.is_old_style(form_values.select_print_format || "")) {
				cur_frm.print_preview.with_old_style({
					format: form_values.select_print_format,
					callback: function(print_html) {
						me.send_email(btn, form_values, selected_attachments, print_html);
					}
				});
			} else {
				me.send_email(btn, form_values, selected_attachments, null, form_values.select_print_format || "");
			}

		} else {
			me.send_email(btn, form_values, selected_attachments);
		}
	},

	get_values: function() {
		var form_values = this.dialog.get_values();

		// cc
		for ( var i=0, l=this.dialog.fields.length; i < l; i++ ) {
			var df = this.dialog.fields[i];

			if ( df.is_cc_checkbox ) {
				// concat in cc
				if ( form_values[df.fieldname] ) {
					form_values.cc = ( form_values.cc ? (form_values.cc + ", ") : "" ) + df.fieldname;
				}

				delete form_values[df.fieldname];
			}
		}

		return form_values;
	},

	send_email: function(btn, form_values, selected_attachments, print_html, print_format) {
		var me = this;
		me.dialog.hide();

		if((form_values.send_email || form_values.communication_medium === "Email") && !form_values.recipients) {
			frappe.msgprint(__("Enter Email Recipient(s)"));
			return;
		}

		if(!form_values.attach_document_print) {
			print_html = null;
			print_format = null;
		}

		if(form_values.send_email) {
			if(cur_frm && !frappe.model.can_email(me.doc.doctype, cur_frm)) {
				frappe.msgprint(__("You are not allowed to send emails related to this document"));
				return;
			}

			form_values.communication_medium = "Email";
			form_values.sent_or_received = "Sent";
		}

		return frappe.call({
			method:"frappe.core.doctype.communication.email.make",
			args: {
				recipients: form_values.recipients,
				cc: form_values.cc,
				subject: form_values.subject,
				content: form_values.content,
				doctype: me.doc.doctype,
				name: me.doc.name,
				send_email: form_values.send_email,
				print_html: print_html,
				send_me_a_copy: form_values.send_me_a_copy,
				print_format: print_format,
				communication_medium: form_values.communication_medium,
				sent_or_received: form_values.sent_or_received,
				sender: form_values.sender,
				sender_full_name: form_values.sender?frappe.user.full_name():undefined,
				attachments: selected_attachments,
				_lang : me.lang_code,
				read_receipt:form_values.send_read_receipt
			},
			btn: btn,
			callback: function(r) {
				if(!r.exc) {
					frappe.utils.play_sound("email");

					if(form_values.send_email && r.message["emails_not_sent_to"]) {
						frappe.msgprint(__("Email not sent to {0} (unsubscribed / disabled)",
							[ frappe.utils.escape_html(r.message["emails_not_sent_to"]) ]) );
					}

					if ((frappe.last_edited_communication[me.doc] || {})[me.key]) {
						delete frappe.last_edited_communication[me.doc][me.key];
					}
					if (cur_frm) {
						// clear input
						cur_frm.timeline.input.val("");
						cur_frm.reload_doc();
					}

					// try the success callback if it exists
					if (me.success) {
						try {
							me.success(r);
						} catch (e) {
							console.log(e);
						}
					}

				} else {
					frappe.msgprint(__("There were errors while sending email. Please try again."));

					// try the error callback if it exists
					if (me.error) {
						try {
							me.error(r);
						} catch (e) {
							console.log(e);
						}
					}
				}
			}
		});
	},

	setup_earlier_reply: function() {
		var fields = this.dialog.fields_dict,
			signature = frappe.boot.user.email_signature || "",
			last_email = this.last_email;

		if(!last_email) {
			last_email = this.frm && this.frm.timeline.get_last_email(true);
		}

		if(!frappe.utils.is_html(signature)) {
			signature = signature.replace(/\n/g, "<br>");
		}

		if(this.txt) {
			this.message = this.txt + (this.message ? ("<br><br>" + this.message) : "");
		}

		if(this.real_name) {
			this.message = '<p>'+__('Dear') +' '
				+ this.real_name + ",</p><!-- salutation-ends --><br>" + (this.message || "");
		}

		var reply = (this.message || "")
			+ (signature ? ("<br>" + signature) : "");
		var content = '';

		if(last_email) {
			var last_email_content = last_email.original_comment || last_email.content;

			content = '<div><br></div>'
				+ reply
				+ "<br><!-- original-reply --><br>"
				+ '<blockquote>' +
					'<p>' + __("On {0}, {1} wrote:",
					[frappe.datetime.global_date_format(last_email.communication_date) , last_email.sender]) + '</p>' +
					last_email_content +
				'<blockquote>';
		} else {
			content = "<div><br></div>" + reply;
		}
		fields.content.set_value(content);
	},
	setup_awesomplete: function() {
		var me = this;
		[
			this.dialog.fields_dict.recipients.input,
			this.dialog.fields_dict.cc.input
		].map(function(input) {
			me.setup_awesomplete_for_input(input);
		});
	},
	setup_awesomplete_for_input: function(input) {
		function split(val) {
			return val.split( /,\s*/ );
		}
		function extractLast(term) {
			return split(term).pop();
		}

		var awesomplete = new Awesomplete(input, {
			minChars: 0,
			maxItems: 99,
			autoFirst: true,
			list: [],
			item: function(item, input) {
				return $('<li>').text(item.value).get(0);
			},
			filter: function(text, input) { return true },
			replace: function(text) {
				var before = this.input.value.match(/^.+,\s*|/)[0];
				this.input.value = before + text + ", ";
			}
		});
		var delay_timer;
		var $input = $(input);
		$input.on("input", function(e) {
			clearTimeout(delay_timer);
			delay_timer = setTimeout(function() {
				var term = e.target.value;
				frappe.call({
					method:'frappe.email.get_contact_list',
					args: {
						'txt': extractLast(term) || '%'
					},
					quiet: true,
					callback: function(r) {
						awesomplete.list = r.message || [];
					}
				});
			},250);
		});
	}
});<|MERGE_RESOLUTION|>--- conflicted
+++ resolved
@@ -12,11 +12,7 @@
 	make: function() {
 		var me = this;
 		this.dialog = new frappe.ui.Dialog({
-<<<<<<< HEAD
-			title: (this.subject || __("New Email")),
-=======
 			title: (this.title || this.subject || __("New Email")),
->>>>>>> cfb7f4bd
 			no_submit_on_enter: true,
 			fields: this.get_fields(),
 			primary_action_label: __("Send"),
